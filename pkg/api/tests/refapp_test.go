package tests

import (
	"testing"

	. "github.com/onsi/gomega"
	"github.com/stretchr/testify/assert"
	"github.com/stretchr/testify/require"

	"github.com/simple-container-com/api/pkg/api"
)

func TestReadServerDescriptor(t *testing.T) {
	RegisterTestingT(t)

	tests := []struct {
		path    string
		want    *api.ServerDescriptor
		wantErr bool
	}{
		{
			path: "testdata/stacks/common/server.yaml",
			want: CommonServerDescriptor,
		},
		{
			path: "testdata/stacks/refapp/server.yaml",
			want: RefappServerDescriptor,
		},
		{
			path: "testdata/stacks/refapp-aws/server.yaml",
			want: RefappAwsServerDescriptor,
		},
		{
			path: "testdata/stacks/refapp-aws-lambda/server.yaml",
			want: RefappAwsLambdaServerDescriptor,
		},
		{
			path: "testdata/stacks/refapp-gke-autopilot/server.yaml",
			want: RefappGkeAutopilotServerDescriptor,
		},
		{
<<<<<<< HEAD
			path: "testdata/stacks/refapp-yc-cloud-function/server.yaml",
			want: RefappYandexCloudFunctionServerDescriptor,
=======
			path: "testdata/stacks/refapp-kubernetes/server.yaml",
			want: RefappKubernetesServerDescriptor,
>>>>>>> 9b92fb80
		},
	}
	for _, tt := range tests {
		t.Run(tt.path, func(t *testing.T) {
			got, err := api.ReadServerDescriptor(tt.path)
			Expect(err).To(BeNil())
			actual := got.ValuesOnly()

			require.EqualValuesf(t, tt.want.CiCd, actual.CiCd, "%v cicd failed", tt.path)
			require.EqualValuesf(t, tt.want.Provisioner, actual.Provisioner, "%v provisioner failed", tt.path)
			require.EqualValuesf(t, tt.want.Secrets, actual.Secrets, "%v server secrets failed", tt.path)
			require.EqualValuesf(t, tt.want.Templates, actual.Templates, "%v server templates failed", tt.path)
			require.EqualValuesf(t, tt.want.Variables, actual.Variables, "%v server variables failed", tt.path)
			require.EqualValuesf(t, tt.want.Resources.Registrar, actual.Resources.Registrar, "%v registrar failed", tt.path)
			for env := range tt.want.Resources.Resources {
				require.EqualValuesf(t, tt.want.Resources.Resources[env], actual.Resources.Resources[env], "%v/%v env resources failed", tt.path, env)
			}
		})
	}
}

func TestReadSecretsDescriptor(t *testing.T) {
	RegisterTestingT(t)

	tests := []struct {
		path    string
		want    *api.SecretsDescriptor
		wantErr bool
	}{
		{
			path: "testdata/stacks/common/secrets.yaml",
			want: CommonSecretsDescriptor,
		},
	}
	for _, tt := range tests {
		t.Run(tt.path, func(t *testing.T) {
			got, err := api.ReadSecretsDescriptor(tt.path)
			Expect(err).To(BeNil())

			assert.EqualValuesf(t, tt.want, got, "%v failed", tt.path)
			// Expect(got).To(Equal(tt.want))
		})
	}
}

func TestReadClientDescriptor(t *testing.T) {
	RegisterTestingT(t)

	tests := []struct {
		path    string
		want    *api.ClientDescriptor
		wantErr bool
	}{
		{
			path: "testdata/stacks/refapp/client.yaml",
			want: RefappClientDescriptor,
		},
		{
			path: "testdata/stacks/refapp-aws-lambda/client.yaml",
			want: RefappAwsLambdaClientDescriptor,
		},
		{
			path: "testdata/stacks/refapp-gke-autopilot/client.yaml",
			want: RefappGkeAutopilotClientDescriptor,
		},
		{
			path: "testdata/stacks/refapp-yc-cloud-function/client.yaml",
			want: RefappYandexCloudFunctionClientDescriptor,
		},
	}
	for _, tt := range tests {
		t.Run(tt.path, func(t *testing.T) {
			got, err := api.ReadClientDescriptor(tt.path)
			Expect(err).To(BeNil())

			assert.EqualValuesf(t, tt.want.Copy(), got.Copy(), "%v failed", tt.path)
		})
	}
}<|MERGE_RESOLUTION|>--- conflicted
+++ resolved
@@ -39,13 +39,12 @@
 			want: RefappGkeAutopilotServerDescriptor,
 		},
 		{
-<<<<<<< HEAD
+			path: "testdata/stacks/refapp-kubernetes/server.yaml",
+			want: RefappKubernetesServerDescriptor,
+		},
+		{
 			path: "testdata/stacks/refapp-yc-cloud-function/server.yaml",
 			want: RefappYandexCloudFunctionServerDescriptor,
-=======
-			path: "testdata/stacks/refapp-kubernetes/server.yaml",
-			want: RefappKubernetesServerDescriptor,
->>>>>>> 9b92fb80
 		},
 	}
 	for _, tt := range tests {
