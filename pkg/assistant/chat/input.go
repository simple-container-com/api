package chat

import (
	"bufio"
	"fmt"
	"os"
	"strings"

	"golang.org/x/term"

	"github.com/fatih/color"
)

// InputHandler handles enhanced input with autocomplete and history
type InputHandler struct {
	history      []string
	historyIndex int
	commands     map[string]*ChatCommand
	maxHistory   int
<<<<<<< HEAD
	currentInput string
	cursorPos    int
=======
>>>>>>> 9431eb67
}

// NewInputHandler creates a new input handler
func NewInputHandler(commands map[string]*ChatCommand) *InputHandler {
	return &InputHandler{
		history:      make([]string, 0),
		historyIndex: -1,
		commands:     commands,
		maxHistory:   100,
	}
}

// ReadLine reads a line with autocomplete and history support
func (h *InputHandler) ReadLine(prompt string) (string, error) {
	// Check if we're in a terminal
	if !term.IsTerminal(int(os.Stdin.Fd())) {
		// Fallback to simple input
		fmt.Print(prompt)
		reader := bufio.NewReader(os.Stdin)
		line, err := reader.ReadString('\n')
		if err != nil {
			return "", err
		}
		return strings.TrimSpace(line), nil
	}

	// Print prompt
	fmt.Print(prompt)

	var input strings.Builder
	var suggestions []string

	// Set terminal to raw mode
	oldState, err := term.MakeRaw(int(os.Stdin.Fd()))
	if err != nil {
		// Fallback to simple input
		reader := bufio.NewReader(os.Stdin)
		line, err := reader.ReadString('\n')
		if err != nil {
			return "", err
		}
		return strings.TrimSpace(line), nil
	}
	defer func() { _ = term.Restore(int(os.Stdin.Fd()), oldState) }()

	buf := make([]byte, 3)
	historyPos := len(h.history)

	for {
		n, err := os.Stdin.Read(buf)
		if err != nil {
			return "", err
		}

		if n == 0 {
			continue
		}

		// Handle escape sequences (arrow keys, etc.)
		if buf[0] == 27 && n >= 3 {
			if buf[1] == 91 {
				switch buf[2] {
				case 65: // Up arrow
					if historyPos > 0 {
						historyPos--
						// Clear current line
						h.clearLine(&input)
						// Set input to history item
						input.Reset()
						input.WriteString(h.history[historyPos])
						fmt.Print("\r" + prompt + input.String())
					}
					continue
				case 66: // Down arrow
					if historyPos < len(h.history)-1 {
						historyPos++
						// Clear current line
						h.clearLine(&input)
						// Set input to history item
						input.Reset()
						input.WriteString(h.history[historyPos])
						fmt.Print("\r" + prompt + input.String())
					} else if historyPos == len(h.history)-1 {
						historyPos = len(h.history)
						// Clear current line
						h.clearLine(&input)
						input.Reset()
						fmt.Print("\r" + prompt)
					}
					continue
				}
			}
			continue
		}

		// Handle regular characters
		switch buf[0] {
		case 3: // Ctrl+C
			fmt.Println()
			return "", fmt.Errorf("interrupted")
		case 4: // Ctrl+D (EOF)
			if input.Len() == 0 {
				fmt.Println()
				return "exit", nil
			}
		case 9: // Tab - autocomplete
			currentInput := input.String()
			if strings.HasPrefix(currentInput, "/") {
				suggestions = h.getCommandSuggestions(currentInput)
				if len(suggestions) == 0 {
					// No suggestions - do nothing
					continue
				}

				if len(suggestions) == 1 {
					// Single match - check if it's the same as current input
					if suggestions[0] == currentInput {
						// Already complete - do nothing
						continue
					}
					// Autocomplete - use ANSI escape to clear line
					// \r - go to start, \033[K - clear from cursor to end of line
					output := "\r\033[K" + prompt + suggestions[0]
					os.Stdout.WriteString(output)
					input.Reset()
					input.WriteString(suggestions[0])
					continue
				} else if len(suggestions) > 1 {
					// Multiple matches - show suggestions
					// Print directly in raw mode to avoid extra newlines
					os.Stdout.WriteString("\r\n")
					h.printSuggestionsRaw(suggestions)
					os.Stdout.WriteString("\r\n" + prompt + input.String())
					continue
				}
			}
			// For non-command input, Tab does nothing (ignore it)
			continue
		case 13, 10: // Enter
			fmt.Println()
			result := input.String()
			if result != "" {
				h.addToHistory(result)
			}
			return result, nil
		case 127, 8: // Backspace
			if input.Len() > 0 {
				str := input.String()
				input.Reset()
				input.WriteString(str[:len(str)-1])
				fmt.Print("\b \b")
<<<<<<< HEAD
=======
				showingSuggestions = false

				// Show suggestions if typing command
				if strings.HasPrefix(input.String(), "/") {
					suggestions = h.getCommandSuggestions(input.String())
					if len(suggestions) > 0 && len(suggestions) <= 5 {
						h.showInlineSuggestions(input.String(), suggestions)
					}
				}
>>>>>>> 9431eb67
			}
			continue
		default:
			if buf[0] >= 32 && buf[0] < 127 { // Printable characters
				input.WriteByte(buf[0])
				fmt.Printf("%c", buf[0])
<<<<<<< HEAD
=======
				showingSuggestions = false

				// Show suggestions if typing command
				if strings.HasPrefix(input.String(), "/") {
					suggestions = h.getCommandSuggestions(input.String())
					if len(suggestions) > 0 && len(suggestions) <= 5 {
						h.showInlineSuggestions(input.String(), suggestions)
					}
				}
>>>>>>> 9431eb67
			}
		}
	}
}

// getCommandSuggestions returns command suggestions based on input
func (h *InputHandler) getCommandSuggestions(input string) []string {
	input = strings.TrimPrefix(input, "/")
<<<<<<< HEAD

	// Check if input contains a space (subcommand)
	spaceIndex := strings.Index(input, " ")
	
	if spaceIndex != -1 {
		// Has space - extract command and subcommand
		cmdName := input[:spaceIndex]
		subCmd := strings.TrimSpace(input[spaceIndex+1:])
		return h.getSubcommandSuggestions(cmdName, subCmd)
	}

	// Check if input is an exact command match - show subcommands
	inputLower := strings.ToLower(input)
	if _, exists := h.commands[inputLower]; exists {
		// Exact match - show subcommands with empty subcommand
		return h.getSubcommandSuggestions(inputLower, "")
	}

	// Command suggestions (partial match)
=======
	input = strings.ToLower(input)

>>>>>>> 9431eb67
	var suggestions []string

	for cmdName, cmd := range h.commands {
		// Check command name
		if strings.HasPrefix(cmdName, inputLower) {
			suggestions = append(suggestions, "/"+cmdName)
		}

		// Check aliases
		for _, alias := range cmd.Aliases {
			if strings.HasPrefix(alias, inputLower) {
				suggestions = append(suggestions, "/"+alias)
			}
		}
	}

<<<<<<< HEAD
	return suggestions
}

// getSubcommandSuggestions returns subcommand suggestions for a command
func (h *InputHandler) getSubcommandSuggestions(cmdName, subCmd string) []string {
	cmdName = strings.ToLower(cmdName)
	subCmd = strings.ToLower(subCmd)

	var suggestions []string

	// Define subcommands for each command
	subcommands := map[string][]string{
		"apikey":   {"set", "delete", "status"},
		"provider": {"list", "switch", "info"},
		"history":  {"clear"},
		"search":   {}, // search takes a query
		"help":     {}, // help can take command names
		"switch":   {"dev", "devops", "general"},
	}

	// Get subcommands for this command
	subs, exists := subcommands[cmdName]
	if !exists {
		return suggestions
	}

	// If subCmd is empty, show all subcommands
	if subCmd == "" {
		for _, sub := range subs {
			suggestions = append(suggestions, "/"+cmdName+" "+sub)
		}
	} else {
		// Check if subCmd is already a complete match
		isComplete := false
		for _, sub := range subs {
			if sub == subCmd {
				isComplete = true
				break
			}
		}
		
		// If already complete, don't show suggestions
		if isComplete {
			return suggestions
		}
		
		// Filter subcommands by prefix
		for _, sub := range subs {
			if strings.HasPrefix(sub, subCmd) {
				suggestions = append(suggestions, "/"+cmdName+" "+sub)
			}
		}
	}

	// For help command, suggest other command names
	if cmdName == "help" {
		if subCmd == "" {
			// Show all commands
			for name := range h.commands {
				suggestions = append(suggestions, "/help "+name)
			}
		} else {
			// Filter by prefix
			for name := range h.commands {
				if strings.HasPrefix(name, subCmd) {
					suggestions = append(suggestions, "/help "+name)
				}
			}
		}
	}

=======
>>>>>>> 9431eb67
	return suggestions
}

// printSuggestions prints command suggestions
func (h *InputHandler) printSuggestions(suggestions []string) {
	fmt.Println(color.YellowString("Suggestions:"))
	for _, suggestion := range suggestions {
		if cmd, exists := h.commands[strings.TrimPrefix(suggestion, "/")]; exists {
			fmt.Printf("  %s - %s\n", color.CyanString(suggestion), cmd.Description)
		} else {
			fmt.Printf("  %s\n", color.CyanString(suggestion))
		}
	}
}

// printSuggestionsRaw prints command suggestions in raw mode without extra newlines
func (h *InputHandler) printSuggestionsRaw(suggestions []string) {
	os.Stdout.WriteString(color.YellowString("Suggestions:") + "\r\n")
	for _, suggestion := range suggestions {
		if cmd, exists := h.commands[strings.TrimPrefix(suggestion, "/")]; exists {
			os.Stdout.WriteString("  " + color.CyanString(suggestion) + " - " + cmd.Description + "\r\n")
		} else {
			os.Stdout.WriteString("  " + color.CyanString(suggestion) + "\r\n")
		}
	}
<<<<<<< HEAD
=======

	// Save cursor position
	fmt.Print("\033[s")

	// Print suggestion in gray
	suggestion := suggestions[0]
	remaining := strings.TrimPrefix(suggestion, input)
	fmt.Print(color.New(color.FgHiBlack).Sprint(remaining))

	// Restore cursor position
	fmt.Print("\033[u")
>>>>>>> 9431eb67
}

// clearLine clears the current input line
func (h *InputHandler) clearLine(input *strings.Builder) {
	// Move cursor to beginning and clear line
	fmt.Print("\r\033[K")
}

// addToHistory adds a command to history
func (h *InputHandler) addToHistory(cmd string) {
	// Don't add empty commands or duplicates of the last command
	if cmd == "" || (len(h.history) > 0 && h.history[len(h.history)-1] == cmd) {
		return
	}

	h.history = append(h.history, cmd)

	// Limit history size
	if len(h.history) > h.maxHistory {
		h.history = h.history[1:]
	}
}

// GetHistory returns the command history
func (h *InputHandler) GetHistory() []string {
	return h.history
}

// ClearHistory clears the command history
func (h *InputHandler) ClearHistory() {
	h.history = make([]string, 0)
}<|MERGE_RESOLUTION|>--- conflicted
+++ resolved
@@ -5,9 +5,7 @@
 	"fmt"
 	"os"
 	"strings"
-
 	"golang.org/x/term"
-
 	"github.com/fatih/color"
 )
 
@@ -17,11 +15,8 @@
 	historyIndex int
 	commands     map[string]*ChatCommand
 	maxHistory   int
-<<<<<<< HEAD
 	currentInput string
 	cursorPos    int
-=======
->>>>>>> 9431eb67
 }
 
 // NewInputHandler creates a new input handler
@@ -173,8 +168,6 @@
 				input.Reset()
 				input.WriteString(str[:len(str)-1])
 				fmt.Print("\b \b")
-<<<<<<< HEAD
-=======
 				showingSuggestions = false
 
 				// Show suggestions if typing command
@@ -184,15 +177,12 @@
 						h.showInlineSuggestions(input.String(), suggestions)
 					}
 				}
->>>>>>> 9431eb67
 			}
 			continue
 		default:
 			if buf[0] >= 32 && buf[0] < 127 { // Printable characters
 				input.WriteByte(buf[0])
 				fmt.Printf("%c", buf[0])
-<<<<<<< HEAD
-=======
 				showingSuggestions = false
 
 				// Show suggestions if typing command
@@ -202,7 +192,6 @@
 						h.showInlineSuggestions(input.String(), suggestions)
 					}
 				}
->>>>>>> 9431eb67
 			}
 		}
 	}
@@ -211,11 +200,11 @@
 // getCommandSuggestions returns command suggestions based on input
 func (h *InputHandler) getCommandSuggestions(input string) []string {
 	input = strings.TrimPrefix(input, "/")
-<<<<<<< HEAD
+	input = strings.ToLower(input)
 
 	// Check if input contains a space (subcommand)
 	spaceIndex := strings.Index(input, " ")
-	
+
 	if spaceIndex != -1 {
 		// Has space - extract command and subcommand
 		cmdName := input[:spaceIndex]
@@ -231,10 +220,6 @@
 	}
 
 	// Command suggestions (partial match)
-=======
-	input = strings.ToLower(input)
-
->>>>>>> 9431eb67
 	var suggestions []string
 
 	for cmdName, cmd := range h.commands {
@@ -251,7 +236,6 @@
 		}
 	}
 
-<<<<<<< HEAD
 	return suggestions
 }
 
@@ -292,12 +276,12 @@
 				break
 			}
 		}
-		
+
 		// If already complete, don't show suggestions
 		if isComplete {
 			return suggestions
 		}
-		
+
 		// Filter subcommands by prefix
 		for _, sub := range subs {
 			if strings.HasPrefix(sub, subCmd) {
@@ -323,8 +307,6 @@
 		}
 	}
 
-=======
->>>>>>> 9431eb67
 	return suggestions
 }
 
@@ -350,8 +332,6 @@
 			os.Stdout.WriteString("  " + color.CyanString(suggestion) + "\r\n")
 		}
 	}
-<<<<<<< HEAD
-=======
 
 	// Save cursor position
 	fmt.Print("\033[s")
@@ -363,7 +343,6 @@
 
 	// Restore cursor position
 	fmt.Print("\033[u")
->>>>>>> 9431eb67
 }
 
 // clearLine clears the current input line
