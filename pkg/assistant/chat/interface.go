--- conflicted
+++ resolved
@@ -43,13 +43,6 @@
 		return nil, fmt.Errorf("unsupported LLM provider: %s", sessionConfig.LLMProvider)
 	}
 
-<<<<<<< HEAD
-	// Configure provider - use configuration system first, then session config, then environment
-	apiKey := getConfiguredAPIKeyForProvider(config.LLMProvider)
-	if apiKey == "" {
-		apiKey = config.APIKey
-	}
-=======
 	// Configure provider
 	apiKey := sessionConfig.APIKey
 	baseURL := ""
@@ -67,7 +60,6 @@
 		}
 	}
 
->>>>>>> 2b5959af
 	if apiKey == "" {
 		// Try to get API key from environment based on provider
 		switch sessionConfig.LLMProvider {
