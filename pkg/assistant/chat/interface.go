--- conflicted
+++ resolved
@@ -29,7 +29,6 @@
 
 // ChatInterface implements the interactive chat experience
 type ChatInterface struct {
-<<<<<<< HEAD
 	llm             llm.Provider
 	context         *ConversationContext
 	embeddings      *embeddings.Database
@@ -42,22 +41,9 @@
 	inputHandler    *InputHandler
 	toolCallHandler *ToolCallHandler
 	docCache        map[string][]embeddings.SearchResult // Cache for documentation search results
-=======
-	llm              llm.Provider
-	context          *ConversationContext
-	embeddings       *embeddings.Database
-	analyzer         *analysis.ProjectAnalyzer
-	generator        *generation.FileGenerator
-	developerMode    *modes.DeveloperMode
-	commandHandler   *core.UnifiedCommandHandler // New unified command handler
-	commands         map[string]*ChatCommand
-	config           SessionConfig
-	inputHandler     *InputHandler
-	toolCallHandler  *ToolCallHandler
 	markdownRenderer *MarkdownRenderer
 	streamRenderer   *StreamRenderer
 	sessionManager   *SessionManager
->>>>>>> c4963d7c
 }
 
 // NewChatInterface creates a new chat interface
@@ -145,7 +131,6 @@
 
 	// Create chat interface
 	chat := &ChatInterface{
-<<<<<<< HEAD
 		llm:            provider,
 		embeddings:     embeddingsDB,
 		analyzer:       analyzer,
@@ -155,19 +140,9 @@
 		commands:       make(map[string]*ChatCommand),
 		config:         sessionConfig,
 		docCache:       make(map[string][]embeddings.SearchResult),
-=======
-		llm:              provider,
-		embeddings:       embeddingsDB,
-		analyzer:         analyzer,
-		generator:        generator,
-		developerMode:    developerMode,
-		commandHandler:   commandHandler,
-		commands:         make(map[string]*ChatCommand),
-		config:           sessionConfig,
 		markdownRenderer: NewMarkdownRenderer(),
 		streamRenderer:   NewStreamRenderer(),
 		sessionManager:   sessionManager,
->>>>>>> c4963d7c
 	}
 
 	// Get available resources for context
