--- conflicted
+++ resolved
@@ -727,19 +727,13 @@
 			},
 		},
 		{
-<<<<<<< HEAD
 			"name":        "generate_cicd",
 			"description": "🚀 Generate CI/CD workflows for GitHub Actions",
-=======
-			"name":        "show_config_diff",
-			"description": "📊 Show configuration changes with resolved inheritance (git diff style)",
->>>>>>> a4c457dd
 			"inputSchema": map[string]interface{}{
 				"type": "object",
 				"properties": map[string]interface{}{
 					"stack_name": map[string]interface{}{
 						"type":        "string",
-<<<<<<< HEAD
 						"description": "Stack name to generate CI/CD workflows for",
 					},
 					"config_file": map[string]interface{}{
@@ -826,7 +820,16 @@
 						"description": "Stack name to setup CI/CD for (optional - provides generic guidance if not specified)",
 					},
 				},
-=======
+			},
+		},
+		{
+			"name":        "show_config_diff",
+			"description": "📊 Show configuration changes with resolved inheritance (git diff style)",
+			"inputSchema": map[string]interface{}{
+				"type": "object",
+				"properties": map[string]interface{}{
+					"stack_name": map[string]interface{}{
+						"type":        "string",
 						"description": "Stack name to show diff for",
 					},
 					"config_type": map[string]interface{}{
@@ -848,7 +851,6 @@
 					},
 				},
 				"required": []string{"stack_name"},
->>>>>>> a4c457dd
 			},
 		},
 	}
@@ -1544,7 +1546,6 @@
 			"isError": false,
 		})
 
-<<<<<<< HEAD
 	case "generate_cicd":
 		stackName, _ := arguments["stack_name"].(string)
 		configFile, _ := arguments["config_file"].(string)
@@ -1621,37 +1622,6 @@
 		result, err := s.handler.SyncCICD(ctx, stackName, configFile, dryRun)
 		if err != nil {
 			return NewMCPError(req.ID, ErrorCodeAnalysisError, "Failed to sync CI/CD workflows", err.Error())
-=======
-	case "show_config_diff":
-		stackName, ok := arguments["stack_name"].(string)
-		if !ok || stackName == "" {
-			return NewMCPError(req.ID, ErrorCodeInvalidParams, "stack_name is required", nil)
-		}
-
-		configType := "client"
-		if ct, ok := arguments["config_type"].(string); ok && ct != "" {
-			configType = ct
-		}
-
-		compareWith := "HEAD~1"
-		if cw, ok := arguments["compare_with"].(string); ok && cw != "" {
-			compareWith = cw
-		}
-
-		format := "split"
-		if f, ok := arguments["format"].(string); ok && f != "" {
-			format = f
-		}
-
-		result, err := s.handler.ShowConfigDiff(ctx, ShowConfigDiffParams{
-			StackName:   stackName,
-			ConfigType:  configType,
-			CompareWith: compareWith,
-			Format:      format,
-		})
-		if err != nil {
-			return NewMCPError(req.ID, ErrorCodeAnalysisError, "Failed to show config diff", err.Error())
->>>>>>> a4c457dd
 		}
 
 		return NewMCPResponse(req.ID, map[string]interface{}{
@@ -1661,7 +1631,6 @@
 					"text": result.Message,
 				},
 			},
-<<<<<<< HEAD
 			"isError": false,
 		})
 
@@ -1717,10 +1686,48 @@
 				},
 			},
 			"isError": false,
-=======
+		})
+
+	case "show_config_diff":
+		stackName, ok := arguments["stack_name"].(string)
+		if !ok || stackName == "" {
+			return NewMCPError(req.ID, ErrorCodeInvalidParams, "stack_name is required", nil)
+		}
+
+		configType := "client"
+		if ct, ok := arguments["config_type"].(string); ok && ct != "" {
+			configType = ct
+		}
+
+		compareWith := "HEAD~1"
+		if cw, ok := arguments["compare_with"].(string); ok && cw != "" {
+			compareWith = cw
+		}
+
+		format := "split"
+		if f, ok := arguments["format"].(string); ok && f != "" {
+			format = f
+		}
+
+		result, err := s.handler.ShowConfigDiff(ctx, ShowConfigDiffParams{
+			StackName:   stackName,
+			ConfigType:  configType,
+			CompareWith: compareWith,
+			Format:      format,
+		})
+		if err != nil {
+			return NewMCPError(req.ID, ErrorCodeAnalysisError, "Failed to show config diff", err.Error())
+		}
+
+		return NewMCPResponse(req.ID, map[string]interface{}{
+			"content": []map[string]interface{}{
+				{
+					"type": "text",
+					"text": result.Message,
+				},
+			},
 			"isError":  false,
 			"metadata": result.Metadata,
->>>>>>> a4c457dd
 		})
 
 	default:
