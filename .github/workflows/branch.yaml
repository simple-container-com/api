--- conflicted
+++ resolved
@@ -12,11 +12,7 @@
 jobs:
   build:
     name: Build simple-container in branch
-<<<<<<< HEAD
-    runs-on: blacksmith-8vcpu-ubuntu-2204
-=======
     runs-on: blacksmith-32vcpu-ubuntu-2204
->>>>>>> 3d8911e2
     outputs:
       cicd-bot-telegram-token: ${{ steps.prepare-secrets.outputs.cicd-bot-telegram-token }}
       cicd-bot-telegram-chat-id: ${{ steps.prepare-secrets.outputs.cicd-bot-telegram-chat-id }}
@@ -60,11 +56,7 @@
 
   finalize:
     name: Finalize build in branch
-<<<<<<< HEAD
-    runs-on: blacksmith-2vcpu-ubuntu-2204
-=======
     runs-on: ubuntu-latest
->>>>>>> 3d8911e2
     if: ${{ always() }}
     permissions:
       contents: write
