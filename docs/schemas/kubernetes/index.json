{
  "description": "JSON Schema definitions for Kubernetes resources and templates",
  "provider": "kubernetes",
  "resources": [
    {
<<<<<<< HEAD
      "name": "KubernetesConfig",
      "type": "resource",
      "provider": "kubernetes",
      "description": "Kubernetes kubernetes configuration",
      "goPackage": "pkg/clouds/kubernetes/",
      "goStruct": "KubernetesConfig",
      "resourceType": "kubernetes",
=======
      "name": "CaddyResource",
      "type": "resource",
      "provider": "kubernetes",
      "description": "Kubernetes caddyresource configuration",
      "goPackage": "pkg/clouds/kubernetes/",
      "goStruct": "CaddyResource",
      "resourceType": "kubernetes-caddy",
>>>>>>> e46b4581
      "schema": {}
    },
    {
      "name": "HelmPostgresOperator",
      "type": "resource",
      "provider": "kubernetes",
      "description": "Kubernetes helmpostgresoperator configuration",
      "goPackage": "pkg/clouds/kubernetes/",
      "goStruct": "HelmPostgresOperator",
      "resourceType": "kubernetes-helm-postgres-operator",
      "schema": {}
    },
    {
      "name": "HelmPostgresOperator",
      "type": "resource",
      "provider": "kubernetes",
      "description": "Kubernetes helmpostgresoperator configuration",
      "goPackage": "pkg/clouds/kubernetes/",
      "goStruct": "HelmPostgresOperator",
      "resourceType": "kubernetes-helm-postgres-operator",
      "schema": {}
    },
    {
      "name": "HelmRedisOperator",
      "type": "resource",
      "provider": "kubernetes",
      "description": "Kubernetes helmredisoperator configuration",
      "goPackage": "pkg/clouds/kubernetes/",
      "goStruct": "HelmRedisOperator",
      "resourceType": "kubernetes-helm-redis-operator",
      "schema": {}
    },
    {
      "name": "HelmRabbitmqOperator",
      "type": "resource",
      "provider": "kubernetes",
      "description": "Kubernetes helmrabbitmqoperator configuration",
      "goPackage": "pkg/clouds/kubernetes/",
      "goStruct": "HelmRabbitmqOperator",
      "resourceType": "kubernetes-helm-rabbitmq-operator",
      "schema": {}
    },
    {
      "name": "HelmMongodbOperator",
      "type": "resource",
      "provider": "kubernetes",
      "description": "Kubernetes helmmongodboperator configuration",
      "goPackage": "pkg/clouds/kubernetes/",
      "goStruct": "HelmMongodbOperator",
      "resourceType": "kubernetes-helm-mongodb-operator",
      "schema": {}
    }
  ]
}<|MERGE_RESOLUTION|>--- conflicted
+++ resolved
@@ -3,15 +3,6 @@
   "provider": "kubernetes",
   "resources": [
     {
-<<<<<<< HEAD
-      "name": "KubernetesConfig",
-      "type": "resource",
-      "provider": "kubernetes",
-      "description": "Kubernetes kubernetes configuration",
-      "goPackage": "pkg/clouds/kubernetes/",
-      "goStruct": "KubernetesConfig",
-      "resourceType": "kubernetes",
-=======
       "name": "CaddyResource",
       "type": "resource",
       "provider": "kubernetes",
@@ -19,7 +10,16 @@
       "goPackage": "pkg/clouds/kubernetes/",
       "goStruct": "CaddyResource",
       "resourceType": "kubernetes-caddy",
->>>>>>> e46b4581
+      "schema": {}
+    },
+    {
+      "name": "HelmMongodbOperator",
+      "type": "resource",
+      "provider": "kubernetes",
+      "description": "Kubernetes helmmongodboperator configuration",
+      "goPackage": "pkg/clouds/kubernetes/",
+      "goStruct": "HelmMongodbOperator",
+      "resourceType": "kubernetes-helm-mongodb-operator",
       "schema": {}
     },
     {
@@ -33,13 +33,13 @@
       "schema": {}
     },
     {
-      "name": "HelmPostgresOperator",
+      "name": "HelmRabbitmqOperator",
       "type": "resource",
       "provider": "kubernetes",
-      "description": "Kubernetes helmpostgresoperator configuration",
+      "description": "Kubernetes helmrabbitmqoperator configuration",
       "goPackage": "pkg/clouds/kubernetes/",
-      "goStruct": "HelmPostgresOperator",
-      "resourceType": "kubernetes-helm-postgres-operator",
+      "goStruct": "HelmRabbitmqOperator",
+      "resourceType": "kubernetes-helm-rabbitmq-operator",
       "schema": {}
     },
     {
@@ -53,23 +53,13 @@
       "schema": {}
     },
     {
-      "name": "HelmRabbitmqOperator",
+      "name": "KubernetesConfig",
       "type": "resource",
       "provider": "kubernetes",
-      "description": "Kubernetes helmrabbitmqoperator configuration",
+      "description": "Kubernetes kubernetes configuration",
       "goPackage": "pkg/clouds/kubernetes/",
-      "goStruct": "HelmRabbitmqOperator",
-      "resourceType": "kubernetes-helm-rabbitmq-operator",
-      "schema": {}
-    },
-    {
-      "name": "HelmMongodbOperator",
-      "type": "resource",
-      "provider": "kubernetes",
-      "description": "Kubernetes helmmongodboperator configuration",
-      "goPackage": "pkg/clouds/kubernetes/",
-      "goStruct": "HelmMongodbOperator",
-      "resourceType": "kubernetes-helm-mongodb-operator",
+      "goStruct": "KubernetesConfig",
+      "resourceType": "kubernetes",
       "schema": {}
     }
   ]
