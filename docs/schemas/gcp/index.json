--- conflicted
+++ resolved
@@ -3,8 +3,6 @@
   "provider": "gcp",
   "resources": [
     {
-<<<<<<< HEAD
-=======
       "name": "ArtifactRegistryConfig",
       "type": "resource",
       "provider": "gcp",
@@ -26,7 +24,6 @@
       "schema": {}
     },
     {
->>>>>>> e46b4581
       "name": "Credentials",
       "type": "resource",
       "provider": "gcp",
@@ -37,42 +34,6 @@
       "schema": {}
     },
     {
-<<<<<<< HEAD
-      "name": "TemplateConfig",
-      "type": "template",
-      "provider": "gcp",
-      "description": "Google Cloud Platform deployment template configuration",
-      "goPackage": "pkg/clouds/gcp/",
-      "goStruct": "TemplateConfig",
-      "resourceType": "cloudrun",
-      "templateType": "cloudrun",
-      "schema": {}
-    },
-    {
-      "name": "ArtifactRegistryConfig",
-=======
-      "name": "GcpBucket",
->>>>>>> e46b4581
-      "type": "resource",
-      "provider": "gcp",
-      "description": "Google Cloud Platform artifactregistry configuration",
-      "goPackage": "pkg/clouds/gcp/",
-      "goStruct": "ArtifactRegistryConfig",
-      "resourceType": "gcp-artifact-registry",
-      "schema": {}
-    },
-    {
-<<<<<<< HEAD
-      "name": "PostgresGcpCloudsqlConfig",
-      "type": "resource",
-      "provider": "gcp",
-      "description": "Google Cloud Platform postgresgcpcloudsql configuration",
-      "goPackage": "pkg/clouds/gcp/",
-      "goStruct": "PostgresGcpCloudsqlConfig",
-      "resourceType": "gcp-cloudsql-postgres",
-      "schema": {}
-    },
-    {
       "name": "GcpBucket",
       "type": "resource",
       "provider": "gcp",
@@ -80,7 +41,9 @@
       "goPackage": "pkg/clouds/gcp/",
       "goStruct": "GcpBucket",
       "resourceType": "gcp-bucket",
-=======
+      "schema": {}
+    },
+    {
       "name": "GkeAutopilotResource",
       "type": "resource",
       "provider": "gcp",
@@ -98,7 +61,6 @@
       "goPackage": "pkg/clouds/gcp/",
       "goStruct": "GkeAutopilotTemplate",
       "resourceType": "gcp-gke-autopilot",
->>>>>>> e46b4581
       "schema": {}
     },
     {
@@ -112,34 +74,13 @@
       "schema": {}
     },
     {
-<<<<<<< HEAD
-      "name": "CloudrunTemplate",
-      "type": "template",
-      "provider": "gcp",
-      "description": "Google Cloud Platform deployment template configuration",
-      "goPackage": "pkg/clouds/gcp/",
-      "goStruct": "CloudrunTemplate",
-      "resourceType": "kubernetes-cloudrun",
-      "templateType": "kubernetes-cloudrun",
-      "schema": {}
-    },
-    {
-      "name": "TemplateConfig",
-      "type": "template",
-=======
       "name": "PubSubConfig",
       "type": "resource",
->>>>>>> e46b4581
       "provider": "gcp",
       "description": "Google Cloud Platform pubsub configuration",
       "goPackage": "pkg/clouds/gcp/",
-<<<<<<< HEAD
-      "goStruct": "TemplateConfig",
-      "resourceType": "gcp-static-website",
-=======
       "goStruct": "PubSubConfig",
       "resourceType": "gcp-pubsub",
->>>>>>> e46b4581
       "schema": {}
     },
     {
@@ -163,25 +104,6 @@
       "schema": {}
     },
     {
-<<<<<<< HEAD
-      "name": "PubSubConfig",
-      "type": "resource",
-      "provider": "gcp",
-      "description": "Google Cloud Platform pubsub configuration",
-      "goPackage": "pkg/clouds/gcp/",
-      "goStruct": "PubSubConfig",
-      "resourceType": "gcp-pubsub",
-      "schema": {}
-    },
-    {
-      "name": "GkeAutopilotTemplate",
-      "type": "resource",
-      "provider": "gcp",
-      "description": "Google Cloud Platform gkeautopilottemplate configuration",
-      "goPackage": "pkg/clouds/gcp/",
-      "goStruct": "GkeAutopilotTemplate",
-      "resourceType": "gcp-gke-autopilot",
-=======
       "name": "SecretsProviderConfig",
       "type": "provisioner",
       "provider": "gcp",
@@ -189,7 +111,6 @@
       "goPackage": "pkg/clouds/gcp/",
       "goStruct": "SecretsProviderConfig",
       "resourceType": "gcp-kms",
->>>>>>> e46b4581
       "schema": {}
     },
     {
