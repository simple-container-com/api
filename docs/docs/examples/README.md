# Real-World Examples

This directory contains production-tested Simple Container configurations based on real-world deployments. All company names, domains, and sensitive information have been anonymized while preserving the actual configuration patterns and best practices.

## Directory Structure

### Static Websites (`static-websites/`)
- **documentation-site**: MkDocs documentation deployment (based on Simple Container docs)
- **landing-page**: Main website with SPA configuration
- **admin-dashboard**: Admin UI deployment patterns
- **customer-portal**: Customer-facing UI deployment
- **media-store**: Media-specific static hosting

### ECS Deployments (`ecs-deployments/`)
- **backend-service**: Node.js backend with MongoDB integration
- **vector-database**: High-performance vector database with NLB
- **blockchain-service**: Blockchain integration with cross-service dependencies
- **blog-platform**: Multi-service deployment with reverse proxy
- **meteor-app**: Meteor.js application deployment

### Lambda Functions (`lambda-functions/`)
- **ai-gateway**: AWS Bedrock integration with specific IAM roles
- **storage-service**: Scheduled cleanup with cron expressions
- **billing-system**: Multi-environment Lambda with long timeouts
- **scheduler**: High-frequency scheduling (every minute)
- **cost-analytics**: AWS cost analysis with comprehensive IAM permissions

### GKE Autopilot (`gke-autopilot/`)
- **comprehensive-setup**: Complete GCP setup with all resources
- **template-based**: GKE template with resource references

### Kubernetes Native (`kubernetes-native/`)
- **streaming-platform**: Hardcoded infrastructure IPs with N8N integration
- **ai-development**: High-resource code execution environment
- **zero-downtime**: Advanced deployment configurations

### Advanced Configurations (`advanced-configs/`)
- **mixed-environments**: Different deployment types per environment
- **high-resource**: 32GB memory, 16 CPU configurations
- **ai-integration**: AI-powered development tools
- **blockchain-testnet**: Testnet integration patterns

### Parent Stacks (`parent-stacks/`)
- **aws-multi-region**: Multi-region AWS setup with comprehensive resources
- **gcp-comprehensive**: Complete GCP setup with all service types
- **hybrid-cloud**: Mixed cloud provider configurations

<<<<<<< HEAD
### CI/CD with GitHub Actions (`cicd-github-actions/`)
- **basic-setup**: Simple staging/production pipeline with automatic deployment
- **multi-stack**: Complex deployment managing multiple related stacks
- **preview-deployments**: PR-based preview environments with cleanup automation
- **advanced-notifications**: Multi-channel notifications with custom templates
=======
### Kubernetes Affinity (`kubernetes-affinity/`)
- **multi-tier-node-isolation**: Real-world node pool isolation for multi-tier architecture
- **high-availability**: Zone anti-affinity and pod distribution patterns
- **performance-optimization**: Resource-specific scheduling and optimization
>>>>>>> 252c2245

## Usage

Each example directory contains:
- `client.yaml` - Service deployment configuration
- `server.yaml` - Parent stack with resource definitions (when applicable)
- `README.md` - Specific documentation for the example

All examples use anonymized domains like `example.com`, `mycompany.com`, etc., and generic resource names that can be easily adapted to your use case.

## Key Patterns Demonstrated

- **Resource References**: `${resource:database.uri}`, `${secret:api-key}` patterns
- **Multi-Environment**: Staging/production configurations with YAML anchors
- **Security**: Cloudflare-only ingress, proper IAM roles
- **Scaling**: Auto-scaling configurations with various CPU thresholds
- **Advanced Features**: Response streaming, scheduled jobs, cross-service dependencies
- **Database Integration**: MongoDB, PostgreSQL, MySQL resource patterns
- **Email Services**: SMTP integration patterns
- **AI/ML Integration**: Bedrock, LLM proxy configurations
- **Blockchain**: Smart contract integration patterns
- **Kubernetes Affinity**: Node pool isolation, pod scheduling, performance optimization
- **Enterprise Scheduling**: Multi-tier architectures with workload separation<|MERGE_RESOLUTION|>--- conflicted
+++ resolved
@@ -45,18 +45,16 @@
 - **gcp-comprehensive**: Complete GCP setup with all service types
 - **hybrid-cloud**: Mixed cloud provider configurations
 
-<<<<<<< HEAD
 ### CI/CD with GitHub Actions (`cicd-github-actions/`)
 - **basic-setup**: Simple staging/production pipeline with automatic deployment
 - **multi-stack**: Complex deployment managing multiple related stacks
 - **preview-deployments**: PR-based preview environments with cleanup automation
 - **advanced-notifications**: Multi-channel notifications with custom templates
-=======
+
 ### Kubernetes Affinity (`kubernetes-affinity/`)
 - **multi-tier-node-isolation**: Real-world node pool isolation for multi-tier architecture
 - **high-availability**: Zone anti-affinity and pod distribution patterns
 - **performance-optimization**: Resource-specific scheduling and optimization
->>>>>>> 252c2245
 
 ## Usage
 
